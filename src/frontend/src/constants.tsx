// src/constants.tsx

import { FlowType } from "./types/flow";
import { buildTweaks } from "./utils";

/**
 * The base text for subtitle of Export Dialog (Toolbar)
 * @constant
 */
export const EXPORT_DIALOG_SUBTITLE = "Export flow as JSON file.";

/**
 * The base text for subtitle of Flow Settings (Menubar)
 * @constant
 */
export const SETTINGS_DIALOG_SUBTITLE = "Edit details about your project.";

/**
 * The base text for subtitle of Code Dialog (Toolbar)
 * @constant
 */
export const CODE_DIALOG_SUBTITLE =
  "Export your flow to use it with this code.";

/**
 * The base text for subtitle of Edit Node Dialog
 * @constant
 */
export const EDIT_DIALOG_SUBTITLE =
  "Adjust the configurations of your component. Define parameter visibility for the canvas view. Remember to save once you’re finished.";

/**
 * The base text for subtitle of Code Dialog
 * @constant
 */
export const CODE_PROMPT_DIALOG_SUBTITLE =
  "Edit your Python code. This code snippet accepts module import and a single function definition. Make sure that your function returns a string.";

/**
 * The base text for subtitle of Prompt Dialog
 * @constant
 */
export const PROMPT_DIALOG_SUBTITLE =
  "Create your prompt. Prompts can help guide the behavior of a Language Model.";

/**
 * The base text for subtitle of Text Dialog
 * @constant
 */
export const TEXT_DIALOG_SUBTITLE = "Edit your text.";

/**
 * Function to get the python code for the API
 * @param {string} flowId - The id of the flow
 * @returns {string} - The python code
 */
export const getPythonApiCode = (flow: FlowType, tweak?): string => {
  const flowId = flow.id;

  // create a dictionary of node ids and the values is an empty dictionary
  // flow.data.nodes.forEach((node) => {
  //   node.data.id
  // }
  const tweaks = buildTweaks(flow);
  return `import requests

BASE_API_URL = "${window.location.protocol}//${
    window.location.host
  }/api/v1/process"
FLOW_ID = "${flowId}"
# You can tweak the flow by adding a tweaks dictionary
# e.g {"OpenAI-XXXXX": {"model_name": "gpt-4"}}
TWEAKS = ${
    tweak && tweak.length > 0
      ? buildTweakObject(tweak)
      : JSON.stringify(tweaks, null, 2)
  }

def run_flow(message: str, flow_id: str, tweaks: dict = None) -> dict:
    """
    Run a flow with a given message and optional tweaks.

    :param message: The message to send to the flow
    :param flow_id: The ID of the flow to run
    :param tweaks: Optional tweaks to customize the flow
    :return: The JSON response from the flow
    """
    api_url = f"{BASE_API_URL}/{flow_id}"

    payload = {"inputs": {"input": message}}

    if tweaks:
        payload["tweaks"] = tweaks

    response = requests.post(api_url, json=payload)
    return response.json()

# Setup any tweaks you want to apply to the flow

print(run_flow("Your message", flow_id=FLOW_ID, tweaks=TWEAKS))`;
};
/**
 * Function to get the curl code for the API
 * @param {string} flowId - The id of the flow
 * @returns {string} - The curl code
 */
export const getCurlCode = (flow: FlowType, tweak?): string => {
  const flowId = flow.id;
  const tweaks = buildTweaks(flow);
  return `curl -X POST \\
  ${window.location.protocol}//${
    window.location.host
  }/api/v1/process/${flowId} \\
  -H 'Content-Type: application/json' \\
  -d '{"inputs": {"input": message}, "tweaks": ${
    tweak && tweak.length > 0
      ? buildTweakObject(tweak)
      : JSON.stringify(tweaks, null, 2)
  }}'`;
};
/**
 * Function to get the python code for the API
 * @param {string} flowName - The name of the flow
 * @returns {string} - The python code
 */
export const getPythonCode = (flow: FlowType, tweak?): string => {
  const flowName = flow.name;
  const tweaks = buildTweaks(flow);
  return `from langflow import load_flow_from_json
TWEAKS = ${
    tweak && tweak.length > 0
      ? buildTweakObject(tweak)
      : JSON.stringify(tweaks, null, 2)
  }
flow = load_flow_from_json("${flowName}.json", tweaks=TWEAKS)
# Now you can use it like any chain
flow("Hey, have you heard of LangFlow?")`;
};

function buildTweakObject(tweak) {
  tweak.forEach((el) => {
    Object.keys(el).forEach((key) => {
      for (let kp in el[key]) {
        try {
          el[key][kp] = JSON.parse(el[key][kp]);
        } catch {}
      }
    });
  });

  const tweakString = JSON.stringify(tweak, null, 2);
  return tweakString;
}

/**
 * The base text for subtitle of Import Dialog
 * @constant
 */
export const IMPORT_DIALOG_SUBTITLE =
  "Upload a JSON file or select from the available community examples.";

/**
 * The base text for subtitle of code dialog
 * @constant
 */
export const EXPORT_CODE_DIALOG =
  "Generate the code to integrate your flow into an external application.";

/**
 * The base input for clickable ones
 * @constant
 */
export const INPUT_DIALOG = " text-ring cursor-pointer bg-transparent";

/**
 * The base input style
 * @constant
 */
export const INPUT_STYLE =
<<<<<<< HEAD
  " bg-background block border-ring focus:placeholder-transparent focus:ring-ring focus:tw-ring-none form-input px-3 placeholder:text-muted-foreground rounded-md shadow-sm sm:text-sm truncate w-full ";

/**
 * The base input on edit node
 * @constant
 */
export const INPUT_EDIT_NODE =
  " placeholder:text-center pt-0.5 pb-0.5 text-center " + INPUT_STYLE;

/**
 * The base search input style
 * @constant
 */
export const INPUT_SEARCH = INPUT_STYLE + " pr-7 mx-2 ";
=======
  " focus:tw-ring-none border-border focus-visible:outline-none focus:ring-ring focus:ring-1 bg-background focus:outline-none";
>>>>>>> ac1b0954

/**
 * The base disable input style
 * @constant
 */
export const INPUT_DISABLE = " bg-input ";
/**
 * The base text for subtitle of code dialog
 * @constant
 */
export const COLUMN_DIV_STYLE =
  " w-full h-full flex overflow-auto flex-col bg-muted px-16 ";

/**
 * The base text for subtitle of code dialog
 * @constant
 */
export const NAV_DISPLAY_STYLE =
  " w-full flex justify-between py-12 pb-2 px-6 ";

/**
 * The base text for subtitle of code dialog
 * @constant
 */
export const BUTTON_DIV_STYLE = " flex gap-2 ";
(" focus:ring-1 focus:ring-offset-1 focus:ring-ring focus:outline-none ");

/**
 * Header text for user projects
 * @constant
 *
 */
export const USER_PROJECTS_HEADER = "My Collection";<|MERGE_RESOLUTION|>--- conflicted
+++ resolved
@@ -177,7 +177,6 @@
  * @constant
  */
 export const INPUT_STYLE =
-<<<<<<< HEAD
   " bg-background block border-ring focus:placeholder-transparent focus:ring-ring focus:tw-ring-none form-input px-3 placeholder:text-muted-foreground rounded-md shadow-sm sm:text-sm truncate w-full ";
 
 /**
@@ -192,9 +191,6 @@
  * @constant
  */
 export const INPUT_SEARCH = INPUT_STYLE + " pr-7 mx-2 ";
-=======
-  " focus:tw-ring-none border-border focus-visible:outline-none focus:ring-ring focus:ring-1 bg-background focus:outline-none";
->>>>>>> ac1b0954
 
 /**
  * The base disable input style
