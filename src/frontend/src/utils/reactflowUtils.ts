import _ from "lodash";
import { Connection, Edge, ReactFlowInstance } from "reactflow";
<<<<<<< HEAD
=======
import { specialCharsRegex } from "../constants/constants";
>>>>>>> 5fde616f
import { APITemplateType } from "../types/api";
import { FlowType, NodeType } from "../types/flow";
import { cleanEdgesType } from "../types/utils/reactflowUtils";
import { toNormalCase } from "./utils";

export function cleanEdges({
  flow: { edges, nodes },
  updateEdge,
}: cleanEdgesType) {
  let newEdges = _.cloneDeep(edges);
  edges.forEach((edge) => {
    // check if the source and target node still exists
    const sourceNode = nodes.find((node) => node.id === edge.source);
    const targetNode = nodes.find((node) => node.id === edge.target);
    if (!sourceNode || !targetNode) {
      newEdges = newEdges.filter((edg) => edg.id !== edge.id);
    }
    // check if the source and target handle still exists
    if (sourceNode && targetNode) {
      const sourceHandle = edge.sourceHandle; //right
      const targetHandle = edge.targetHandle; //left
      if (targetHandle) {
        const field = targetHandle.split("|")[1];
        const id =
          (targetNode.data.node.template[field]?.input_types?.join(";") ??
            targetNode.data.node.template[field]?.type) +
          "|" +
          field +
          "|" +
          targetNode.data.id;
        if (id !== targetHandle) {
          newEdges = newEdges.filter((e) => e.id !== edge.id);
        }
      }
      if (sourceHandle) {
        const id = [
          sourceNode.data.type,
          sourceNode.data.id,
          ...sourceNode.data.node.base_classes,
        ].join("|");
        if (id !== sourceHandle) {
          newEdges = newEdges.filter((edg) => edg.id !== edge.id);
        }
      }
    }
  });
  updateEdge(newEdges);
}

export function isValidConnection(
  { source, target, sourceHandle, targetHandle }: Connection,
  reactFlowInstance: ReactFlowInstance
) {
  if (
    targetHandle
      .split("|")[0]
      .split(";")
      .some((target) => target === sourceHandle.split("|")[0]) ||
    sourceHandle
      .split("|")
      .slice(2)
      .some((target) =>
        targetHandle
          .split("|")[0]
          .split(";")
          .some((n) => n === target)
      ) ||
    targetHandle.split("|")[0] === "str"
  ) {
    let targetNode = reactFlowInstance?.getNode(target)?.data?.node;
    if (!targetNode) {
      if (
        !reactFlowInstance
          .getEdges()
          .find((e) => e.targetHandle === targetHandle)
      ) {
        return true;
      }
    } else if (
      (!targetNode.template[targetHandle.split("|")[1]].list &&
        !reactFlowInstance
          .getEdges()
          .find((e) => e.targetHandle === targetHandle)) ||
      targetNode.template[targetHandle.split("|")[1]].list
    ) {
      return true;
    }
  }
  return false;
}

export function removeApiKeys(flow: FlowType): FlowType {
  let cleanFLow = _.cloneDeep(flow);
  cleanFLow.data.nodes.forEach((node) => {
    for (const key in node.data.node.template) {
      if (node.data.node.template[key].password) {
        node.data.node.template[key].value = "";
      }
    }
  });
  return cleanFLow;
}

export function updateTemplate(
  reference: APITemplateType,
  objectToUpdate: APITemplateType
): APITemplateType {
  let clonedObject: APITemplateType = _.cloneDeep(reference);

  // Loop through each key in the reference object
  for (const key in clonedObject) {
    // If the key is not in the object to update, add it
    if (objectToUpdate[key] && objectToUpdate[key].value) {
      clonedObject[key].value = objectToUpdate[key].value;
    }
    if (
      objectToUpdate[key] &&
      objectToUpdate[key].advanced !== null &&
      objectToUpdate[key].advanced !== undefined
    ) {
      clonedObject[key].advanced = objectToUpdate[key].advanced;
    }
  }
  return clonedObject;
}

export function updateIds(newFlow, getNodeId) {
  let idsMap = {};

  newFlow.nodes.forEach((node: NodeType) => {
    // Generate a unique node ID
    let newId = getNodeId(node.data.type);
    idsMap[node.id] = newId;
    node.id = newId;
    node.data.id = newId;
    // Add the new node to the list of nodes in state
  });

  newFlow.edges.forEach((edge) => {
    edge.source = idsMap[edge.source];
    edge.target = idsMap[edge.target];
    let sourceHandleSplitted = edge.sourceHandle.split("|");
    edge.sourceHandle =
      sourceHandleSplitted[0] +
      "|" +
      edge.source +
      "|" +
      sourceHandleSplitted.slice(2).join("|");
    let targetHandleSplitted = edge.targetHandle.split("|");
    edge.targetHandle =
      targetHandleSplitted.slice(0, -1).join("|") + "|" + edge.target;
    edge.id =
      "reactflow__edge-" +
      edge.source +
      edge.sourceHandle +
      "-" +
      edge.target +
      edge.targetHandle;
  });
}

export function buildTweaks(flow) {
  return flow.data.nodes.reduce((acc, node) => {
    acc[node.data.id] = {};
    return acc;
  }, {});
}

export function validateNode(
  node: NodeType,
  reactFlowInstance: ReactFlowInstance
): Array<string> {
  if (!node.data?.node?.template || !Object.keys(node.data.node.template)) {
    return [
      "We've noticed a potential issue with a node in the flow. Please review it and, if necessary, submit a bug report with your exported flow file. Thank you for your help!",
    ];
  }

  const {
    type,
    node: { template },
  } = node.data;

  return Object.keys(template).reduce(
    (errors: Array<string>, t) =>
      errors.concat(
        template[t].required &&
          template[t].show &&
          (template[t].value === undefined ||
            template[t].value === null ||
            template[t].value === "") &&
          !reactFlowInstance
            .getEdges()
            .some(
              (edge) =>
                edge.targetHandle.split("|")[1] === t &&
                edge.targetHandle.split("|")[2] === node.id
            )
          ? [
              `${type} is missing ${
                template.display_name || toNormalCase(template[t].name)
              }.`,
            ]
          : []
      ),
    [] as string[]
  );
}

export function validateNodes(reactFlowInstance: ReactFlowInstance) {
  if (reactFlowInstance.getNodes().length === 0) {
    return [
      "No nodes found in the flow. Please add at least one node to the flow.",
    ];
  }
  return reactFlowInstance
    .getNodes()
    .flatMap((n: NodeType) => validateNode(n, reactFlowInstance));
}

export function addVersionToDuplicates(flow: FlowType, flows: FlowType[]) {
  const existingNames = flows.map((item) => item.name);
  let newName = flow.name;
  let count = 1;

  while (existingNames.includes(newName)) {
    newName = `${flow.name} (${count})`;
    count++;
  }

  return newName;
}

<<<<<<< HEAD
=======
export function handleKeyDown(
  e: React.KeyboardEvent<HTMLInputElement>,
  inputValue: string | string[] | null,
  block: string
) {
  console.log(e, inputValue, block);
  //condition to fix bug control+backspace on Windows/Linux
  if (
    (typeof inputValue === "string" &&
      (e.metaKey === true || e.ctrlKey === true) &&
      e.key === "Backspace" &&
      (inputValue === block ||
        inputValue?.charAt(inputValue?.length - 1) === " " ||
        specialCharsRegex.test(inputValue?.charAt(inputValue?.length - 1)))) ||
    (navigator.userAgent.toUpperCase().includes("MAC") &&
      e.ctrlKey === true &&
      e.key === "Backspace")
  ) {
    e.preventDefault();
    e.stopPropagation();
  }

  if (e.ctrlKey === true && e.key === "Backspace" && inputValue === block) {
    e.preventDefault();
    e.stopPropagation();
  }
}

>>>>>>> 5fde616f
export function getConnectedNodes(
  edge: Edge,
  nodes: Array<NodeType>
): Array<NodeType> {
  const sourceId = edge.source;
  const targetId = edge.target;
  return nodes.filter((node) => node.id === targetId || node.id === sourceId);
}<|MERGE_RESOLUTION|>--- conflicted
+++ resolved
@@ -1,9 +1,6 @@
 import _ from "lodash";
 import { Connection, Edge, ReactFlowInstance } from "reactflow";
-<<<<<<< HEAD
-=======
 import { specialCharsRegex } from "../constants/constants";
->>>>>>> 5fde616f
 import { APITemplateType } from "../types/api";
 import { FlowType, NodeType } from "../types/flow";
 import { cleanEdgesType } from "../types/utils/reactflowUtils";
@@ -237,8 +234,6 @@
   return newName;
 }
 
-<<<<<<< HEAD
-=======
 export function handleKeyDown(
   e: React.KeyboardEvent<HTMLInputElement>,
   inputValue: string | string[] | null,
@@ -267,7 +262,6 @@
   }
 }
 
->>>>>>> 5fde616f
 export function getConnectedNodes(
   edge: Edge,
   nodes: Array<NodeType>
