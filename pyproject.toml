[tool.poetry]
name = "langflow"
version = "0.6.6"
description = "A Python package with a built-in web application"
authors = ["Logspace <contact@logspace.ai>"]
maintainers = [
    "Carlos Coelho <carlos@logspace.ai>",
    "Cristhian Zanforlin <cristhian.lousa@gmail.com>",
    "Gabriel Almeida <gabriel@logspace.ai>",
    "Gustavo Schaedler <gustavopoa@gmail.com>",
    "Igor Carvalho <igorr.ackerman@gmail.com>",
    "Lucas Eduoli <lucaseduoli@gmail.com>",
    "Otávio Anovazzi <otavio2204@gmail.com>",
    "Rodrigo Nader <rodrigo@logspace.ai>",
]
repository = "https://github.com/logspace-ai/langflow"
license = "MIT"
readme = "README.md"
keywords = ["nlp", "langchain", "openai", "gpt", "gui"]
packages = [{ include = "langflow", from = "src/backend" }]
include = ["src/backend/langflow/*", "src/backend/langflow/**/*"]
documentation = "https://docs.langflow.org"

[tool.poetry.scripts]
langflow = "langflow.__main__:main"

[tool.poetry.dependencies]
python = ">=3.9,<3.11"
fastapi = "^0.109.0"
uvicorn = "^0.27.0"
beautifulsoup4 = "^4.12.2"
google-search-results = "^2.4.1"
google-api-python-client = "^2.79.0"
typer = "^0.9.0"
gunicorn = "^21.2.0"
langchain = "~0.1.0"
<<<<<<< HEAD
openai = "^1.10.0"
duckdb = "^0.9.2"
=======
openai = "^1.11.0"
>>>>>>> e93c512f
pandas = "2.0.3"
chromadb = "^0.4.0"
huggingface-hub = { version = "^0.20.0", extras = ["inference"] }
rich = "^13.7.0"
llama-cpp-python = { version = "~0.2.0", optional = true }
networkx = "^3.1"
unstructured = "^0.12.0"
pypdf = "^4.0.0"
lxml = "^4.9.2"
pysrt = "^1.1.2"
fake-useragent = "^1.4.0"
docstring-parser = "^0.15"
psycopg2-binary = "^2.9.6"
pyarrow = "^14.0.0"
tiktoken = "~0.5.0"
wikipedia = "^1.4.0"
qdrant-client = "^1.7.0"
weaviate-client = "*"
jina = "*"
sentence-transformers = { version = "^2.3.1", optional = true }
ctransformers = { version = "^0.2.10", optional = true }
cohere = "^4.45.0"
python-multipart = "^0.0.6"
sqlmodel = "^0.0.14"
faiss-cpu = "^1.7.4"
anthropic = "^0.15.0"
orjson = "3.9.3"
multiprocess = "^0.70.14"
cachetools = "^5.3.1"
types-cachetools = "^5.3.0.5"
platformdirs = "^4.2.0"
pinecone-client = "^2.2.2"
pymongo = "^4.6.0"
supabase = "^2.3.0"
certifi = "^2023.11.17"
google-cloud-aiplatform = "^1.36.0"
psycopg = "^3.1.9"
psycopg-binary = "^3.1.9"
fastavro = "^1.8.0"
langchain-experimental = "*"
celery = { extras = ["redis"], version = "^5.3.6", optional = true }
redis = { version = "^4.6.0", optional = true }
flower = { version = "^2.0.0", optional = true }
alembic = "^1.13.0"
passlib = "^1.7.4"
bcrypt = "4.0.1"
python-jose = "^3.3.0"
metaphor-python = "^0.1.11"
pydantic = "^2.6.0"
pydantic-settings = "^2.1.0"
zep-python = "*"
pywin32 = { version = "^306", markers = "sys_platform == 'win32'" }
loguru = "^0.7.1"
langfuse = "^2.9.0"
pillow = "^10.0.0"
metal-sdk = "^2.4.0"
markupsafe = "^2.1.3"
extract-msg = "^0.45.0"
# jq is not available for windows
jq = { version = "^1.6.0", markers = "sys_platform != 'win32'" }
boto3 = "^1.34.0"
numexpr = "^2.8.6"
qianfan = "0.2.0"
pgvector = "^0.2.3"
pyautogen = "^0.2.0"
langchain-google-genai = "^0.0.6"
elasticsearch = "^8.11.1"
pytube = "^15.0.0"
<<<<<<< HEAD
llama-index = "^0.9.24"
langchain-openai = "^0.0.2"
python-socketio = "^5.11.0"
=======
llama-index = "^0.9.44"
langchain-openai = "^0.0.5"
>>>>>>> e93c512f

[tool.poetry.group.dev.dependencies]
pytest-asyncio = "^0.23.1"
types-redis = "^4.6.0.5"
ipykernel = "^6.27.0"
mypy = "^1.8.0"
ruff = "^0.1.5"
httpx = "*"
pytest = "^7.4.2"
types-requests = "^2.31.0"
requests = "^2.31.0"
pytest-cov = "^4.1.0"
pandas-stubs = "^2.0.0.230412"
types-pillow = "^9.5.0.2"
types-pyyaml = "^6.0.12.8"
types-python-jose = "^3.3.4.8"
types-passlib = "^1.7.7.13"
locust = "^2.19.1"
pytest-mock = "^3.12.0"
pytest-xdist = "^3.5.0"
types-pywin32 = "^306.0.0.4"
types-google-cloud-ndb = "^2.2.0.0"
pytest-sugar = "^0.9.7"
pytest-instafail = "^0.5.0"


[tool.poetry.extras]
deploy = ["langchain-serve", "celery", "redis", "flower"]
local = ["llama-cpp-python", "sentence-transformers", "ctransformers"]
all = ["deploy", "local"]


[tool.pytest.ini_options]
minversion = "6.0"
addopts = "-ra"
testpaths = ["tests", "integration"]
console_output_style = "progress"
filterwarnings = ["ignore::DeprecationWarning"]
log_cli = true
markers = ["async_test"]


[tool.ruff]
exclude = ["src/backend/langflow/alembic/*"]
line-length = 120

[tool.mypy]
plugins = ["pydantic.mypy"]
follow_imports = "silent"

[build-system]
requires = ["poetry-core"]
build-backend = "poetry.core.masonry.api"<|MERGE_RESOLUTION|>--- conflicted
+++ resolved
@@ -34,12 +34,8 @@
 typer = "^0.9.0"
 gunicorn = "^21.2.0"
 langchain = "~0.1.0"
-<<<<<<< HEAD
-openai = "^1.10.0"
 duckdb = "^0.9.2"
-=======
 openai = "^1.11.0"
->>>>>>> e93c512f
 pandas = "2.0.3"
 chromadb = "^0.4.0"
 huggingface-hub = { version = "^0.20.0", extras = ["inference"] }
@@ -108,14 +104,9 @@
 langchain-google-genai = "^0.0.6"
 elasticsearch = "^8.11.1"
 pytube = "^15.0.0"
-<<<<<<< HEAD
-llama-index = "^0.9.24"
-langchain-openai = "^0.0.2"
 python-socketio = "^5.11.0"
-=======
 llama-index = "^0.9.44"
 langchain-openai = "^0.0.5"
->>>>>>> e93c512f
 
 [tool.poetry.group.dev.dependencies]
 pytest-asyncio = "^0.23.1"
